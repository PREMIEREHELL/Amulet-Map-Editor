# Byte-compiled / optimized / DLL files
__pycache__/
*.py[cod]
*$py.class

# C extensions
*.so

# Distribution / packaging
.Python
build/
develop-eggs/
dist/
downloads/
eggs/
.eggs/
lib/
lib64/
parts/
sdist/
var/
wheels/
*.egg-info/
.installed.cfg
*.egg
MANIFEST

# PyInstaller
#  Usually these files are written by a python script from a template
#  before PyInstaller builds the exe, so as to inject date/other infos into it.
*.manifest

# Installer logs
pip-log.txt
pip-delete-this-directory.txt

# Unit test / coverage reports
htmlcov/
.tox/
.coverage
.coverage.*
.cache
nosetests.xml
coverage.xml
*.cover
.hypothesis/
.pytest_cache/

# Translations
*.mo
*.pot

# Django stuff:
*.log
local_settings.py
db.sqlite3

# Flask stuff:
instance/
.webassets-cache

# Scrapy stuff:
.scrapy

# Sphinx documentation
docs/_build/

# PyBuilder
target/

# Jupyter Notebook
.ipynb_checkpoints

# pyenv
.python-version

# celery beat schedule file
celerybeat-schedule

# SageMath parsed files
*.sage.py

# Environments
.env
.venv
env/
venv/
ENV/
env.bak/
venv.bak/
.idea

# Spyder project settings
.spyderproject
.spyproject

# Rope project settings
.ropeproject

# mkdocs documentation
/site

# mypy
.mypy_cache/
<<<<<<< HEAD
amulet
minecraft_model_reader
=======

config.json
>>>>>>> 7728e633
<|MERGE_RESOLUTION|>--- conflicted
+++ resolved
@@ -102,10 +102,7 @@
 
 # mypy
 .mypy_cache/
-<<<<<<< HEAD
+
 amulet
 minecraft_model_reader
-=======
-
-config.json
->>>>>>> 7728e633
+config.json