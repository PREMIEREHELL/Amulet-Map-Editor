import wx
from amulet_map_editor import resources

<<<<<<< HEAD
resources_icon = resources.img.icon

ADD_ICON = wx.Bitmap(resources_icon["add.png"])
SUBTRACT_ICON = wx.Bitmap(resources_icon["subtract.png"])
EDIT_ICON = wx.Bitmap(resources_icon["edit.png"])
=======
ADD_ICON = wx.Bitmap(os.path.join(IMG_DIR, "icon", "add.png"))
SUBTRACT_ICON = wx.Bitmap(os.path.join(IMG_DIR, "icon", "subtract.png"))
EDIT_ICON = wx.Bitmap(os.path.join(IMG_DIR, "icon", "edit.png"))
REFRESH_ICON = wx.Bitmap(os.path.join(IMG_DIR, "icon", "refresh.png"))


def scale_bitmap(bitmap, width, height):
    image = bitmap.ConvertToImage()
    image = image.Scale(width, height, wx.IMAGE_QUALITY_HIGH)
    return image.ConvertToBitmap()
>>>>>>> ad5a135d
<|MERGE_RESOLUTION|>--- conflicted
+++ resolved
@@ -1,21 +1,13 @@
 import wx
 from amulet_map_editor import resources
 
-<<<<<<< HEAD
 resources_icon = resources.img.icon
 
 ADD_ICON = wx.Bitmap(resources_icon["add.png"])
 SUBTRACT_ICON = wx.Bitmap(resources_icon["subtract.png"])
 EDIT_ICON = wx.Bitmap(resources_icon["edit.png"])
-=======
-ADD_ICON = wx.Bitmap(os.path.join(IMG_DIR, "icon", "add.png"))
-SUBTRACT_ICON = wx.Bitmap(os.path.join(IMG_DIR, "icon", "subtract.png"))
-EDIT_ICON = wx.Bitmap(os.path.join(IMG_DIR, "icon", "edit.png"))
-REFRESH_ICON = wx.Bitmap(os.path.join(IMG_DIR, "icon", "refresh.png"))
-
 
 def scale_bitmap(bitmap, width, height):
     image = bitmap.ConvertToImage()
     image = image.Scale(width, height, wx.IMAGE_QUALITY_HIGH)
-    return image.ConvertToBitmap()
->>>>>>> ad5a135d
+    return image.ConvertToBitmap()