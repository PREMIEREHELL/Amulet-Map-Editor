from typing import TYPE_CHECKING, Set, Generator, Tuple, Optional
import wx
import numpy
import time

from amulet.api.data_types import OperationYieldType
from wx.adv import RichToolTip

from .base_edit_canvas import BaseEditCanvas
from amulet_map_editor import log
from amulet_map_editor.api.opengl.mesh.world_renderer.world import sin, cos
from amulet_map_editor.api.wx.util.key_config import (
    serialise_key_event,
    KeybindGroup,
    ActionLookupType,
    Escape,
)
from .events import EditEscapeEvent, EVT_EDIT_ESCAPE, BoxClickEvent

if TYPE_CHECKING:
    from amulet.api.world import World


class ControllableEditCanvas(BaseEditCanvas):
    """Adds the user interaction logic to BaseEditCanvas"""

    def __init__(self, world_panel: wx.Window, world: "World", **kwargs):
        super().__init__(world_panel, world, **kwargs)
        self._mouse_x = self._mouse_y = 0
        self._last_mouse_x = 0
        self._last_mouse_y = 0
        self._mouse_moved = False  # has the mouse position changed since the last frame
        self._persistent_actions: Set[
            str
        ] = set()  # wx only fires events for when a key is initially pressed or released. This stores actions for keys that are held down.
        self._key_binds: ActionLookupType = {}  # a store for which keys run which actions
        self._box_select_time = 0
        self._toggle_mouse_time = 0
        self._previous_mouse_lock = self._mouse_lock
        self._previous_inspect_state: Tuple[Optional[Tuple[int, int, int]], float, str] = (None, 0, "")

        # timer to deal with persistent actions
        self._input_timer = wx.Timer(self)

    def reset_bound_events(self):
        """Unbind all events and re-bind the default events.
        We are allowing users to bind custom events so we should have a way to reset what is bound."""
        super().reset_bound_events()
        self._bind_controllable_events()

    def _bind_controllable_events(self):
        self.Bind(wx.EVT_KILL_FOCUS, self._on_loss_focus)
        self.Bind(wx.EVT_MOTION, self._on_mouse_motion)

        # key press actions
        self.Bind(wx.EVT_LEFT_DOWN, self._press)
        self.Bind(wx.EVT_LEFT_UP, self._release)
        self.Bind(wx.EVT_MIDDLE_DOWN, self._press)
        self.Bind(wx.EVT_MIDDLE_UP, self._release)
        self.Bind(wx.EVT_RIGHT_DOWN, self._press)
        self.Bind(wx.EVT_RIGHT_UP, self._release)
        self.Bind(wx.EVT_KEY_DOWN, self._press)
        self.Bind(wx.EVT_KEY_UP, self._release)
        self.Bind(wx.EVT_MOUSEWHEEL, self._release)

        self.Bind(EVT_EDIT_ESCAPE, self._selection_group.escape_event)

        self.Bind(wx.EVT_TIMER, self._process_persistent_inputs, self._input_timer)

    def setup(self) -> Generator[OperationYieldType, None, None]:
        yield from super().setup()
        self._bind_controllable_events()

    def enable(self):
        super().enable()
        self._input_timer.Start(33)

    def disable(self):
        self._input_timer.Stop()
        super().disable()

    def set_key_binds(self, key_binds: KeybindGroup):
        self._key_binds = dict(zip(key_binds.values(), key_binds.keys()))

    def _press(self, evt):
        """Event to handle a number of different key presses"""
        self._process_action(evt, True)

    def _release(self, evt):
        """Event to handle a number of different key releases"""
        self._process_action(evt, False)

    def _process_action(self, evt, press: bool):
        """Logic to handle a key being pressed or released."""
        key = serialise_key_event(evt)
        if key is None:
            return
        if key in self._key_binds:
            action = self._key_binds[key]
            if action in {
                "up",
                "down",
                "forwards",
                "backwards",
                "left",
                "right",
                "add box modifier",
            }:
                if press:
                    self._persistent_actions.add(action)
                elif action in self._persistent_actions:
                    self._persistent_actions.remove(action)

            elif press:  # run once on button press and frequently until released
                if action == "selection distance +":
                    self.select_distance += 1
                    self.select_distance2 += 1
                elif action == "selection distance -":
                    if self.select_distance > 1:
                        self.select_distance -= 1
                    if self.select_distance2 > 1:
                        self.select_distance2 -= 1
                elif action == "deselect boxes":
                    if not self._deselect():
                        self._selection_group.deselect_all()
                elif action == "remove box":
                    if not self._deselect():
                        self._selection_group.deselect_active()
                elif action == "box click":
                    if self.selection_editable:
                        self.box_select("add box modifier" in self._persistent_actions)
                        self._box_select_time = time.time()
                    wx.PostEvent(self, BoxClickEvent())
                elif action == "toggle mouse mode":
                    self.SetFocus()
                    self._previous_mouse_lock = self._mouse_lock
                    self._capture_mouse()
                    self._toggle_mouse_time = time.time()
                elif action == "inspect block":
<<<<<<< HEAD
                    x, y, z = self.cursor_location
                    try:
                        block = self.world.get_block(x, y, z, self.dimension)
                        chunk = self.world.get_chunk(x >> 4, z >> 4, self.dimension)
                        block_entity = chunk.block_entities.get((x, y, z), None)
                        platform = self.world.world_wrapper.platform
                        version = self.world.world_wrapper.version
                        translator = self.world.translation_manager.get_version(
                            platform, version,
                        )
                        (
                            version_block,
                            version_block_entity,
                            _,
                        ) = translator.block.from_universal(
                            block, block_entity, block_location=(x, y, z)
                        )
                        if isinstance(version, tuple):
                            version_str = ".".join(str(v) for v in version[:4])
                        else:
                            version_str = str(version)
                        block_data_text = f"x: {x}, y: {y}, z: {z}\n\n{platform.capitalize()} {version_str}\n{version_block}"
                        if version_block_entity:
                            version_block_entity_str = str(version_block_entity)
                            if len(version_block_entity_str) > 150:
                                version_block_entity_str = (
                                    version_block_entity_str[:150] + "..."
                                )
                            block_data_text = (
                                f"{block_data_text}\n{version_block_entity_str}"
                            )

                        block_data_text = f"{block_data_text}\n\nUniversal\n{block}"
                        if block_entity:
                            block_entity_str = str(block_entity)
                            if len(block_entity_str) > 150:
                                block_entity_str = block_entity_str[:150] + "..."
                            block_data_text = f"{block_data_text}\n{block_entity_str}"

                        if chunk.biomes.dimension == 2:
                            biome = chunk.biomes[x % 16, z % 16]
                            try:
                                block_data_text = f"{block_data_text}\n\nBiome: {self.world.biome_palette[biome]}"
                            except Exception as e:
                                print(e)
                        elif chunk.biomes.dimension == 3:
                            biome = chunk.biomes[(z % 16) // 4, (x % 16) // 4, y % 4]
                            try:
                                block_data_text = f"{block_data_text}\n\nBiome: {self.world.biome_palette[biome]}"
                            except Exception as e:
                                print(e)
                        tooltip = RichToolTip("Inspect Block", block_data_text)
                        tooltip.ShowFor(
                            self, wx.Rect(self._mouse_x, self._mouse_y, 1, 1)
                        )
                    except Exception as e:
                        print(e)
=======
                    self._inspect_block()
>>>>>>> 6faefa9c

            else:  # run once on button release
                if action == "box click":
                    if (
                        self.selection_editable
                        and time.time() - self._box_select_time > 0.1
                    ):
                        self._selection_group.box_select_disable()
                elif action == "toggle mouse mode":
                    if time.time() - self._toggle_mouse_time > 0.1:
                        self._release_mouse()
                    elif self._previous_mouse_lock:
                        self._release_mouse()
                    else:
                        self._capture_mouse()
                elif action == "speed+":
                    self._camera_move_speed *= 1.1
                elif action == "speed-":
                    self._camera_move_speed /= 1.1

        elif key[1] == Escape:
            self._escape()
            wx.PostEvent(self, EditEscapeEvent())
        elif not press:
            remove_actions = [
                self._key_binds[k] for k in self._key_binds if k[1] == key[1]
            ]
            for a in remove_actions:
                if a in self._persistent_actions:
                    self._persistent_actions.remove(a)

    def _inspect_block(self):
        def get_block_info() -> str:
            x, y, z = self.cursor_location
            try:
                block = self.world.get_block(x, y, z, self.dimension)
                chunk = self.world.get_chunk(x >> 4, z >> 4, self.dimension)
                block_entity = chunk.block_entities.get((x, y, z), None)
                platform = self.world.world_wrapper.platform
                version = self.world.world_wrapper.version
                translator = self.world.translation_manager.get_version(
                    platform, version,
                )
                (
                    version_block,
                    version_block_entity,
                    _,
                ) = translator.block.from_universal(
                    block, block_entity, block_location=(x, y, z)
                )
                if isinstance(version, tuple):
                    version_str = ".".join(str(v) for v in version[:4])
                else:
                    version_str = str(version)
                block_data_text = f"x: {x}, y: {y}, z: {z}\n\n{platform.capitalize()} {version_str}\n{version_block}"
                if version_block_entity:
                    version_block_entity_str = str(version_block_entity)
                    block_data_text = (
                        f"{block_data_text}\n{version_block_entity_str}"
                    )

                block_data_text = f"{block_data_text}\n\nUniversal\n{block}"
                if block_entity:
                    block_entity_str = str(block_entity)
                    block_data_text = f"{block_data_text}\n{block_entity_str}"

                if chunk.biomes.dimension == 2:
                    biome = chunk.biomes[x % 16, z % 16]
                    try:
                        block_data_text = f"{block_data_text}\n\nBiome: {self.world.biome_palette[biome]}"
                    except Exception as e:
                        log.error(e)
                elif chunk.biomes.dimension == 3:
                    biome = chunk.biomes[(z % 16) // 4, (x % 16) // 4, y % 4]
                    try:
                        block_data_text = f"{block_data_text}\n\nBiome: {self.world.biome_palette[biome]}"
                    except Exception as e:
                        log.error(e)

            except Exception as e:
                log.error(e)
                return str(e)
            else:
                return block_data_text

        def truncate(s: str, max_line_length: int = None) -> str:
            if isinstance(max_line_length, int):
                max_line_length = max(-1, max_line_length)
                s = "\n".join([
                    line[:max_line_length - 3] + "..." if len(line) > max_line_length else line for line in s.split("\n")
                ])
            return s

        if self.cursor_location != self._previous_inspect_state[0] or self._previous_inspect_state[1] < time.time() - 5:
            # if the cursor is in a different position or the cache is greater than 5 seconds old recreate the text
            full_msg = get_block_info()
            self._previous_inspect_state = (
                self.cursor_location,
                time.time(),
                full_msg
            )

        msg = truncate(self._previous_inspect_state[2], 150)
        tooltip = RichToolTip("Inspect Block", msg)
        tooltip.ShowFor(
            self, wx.Rect(self._mouse_x, self._mouse_y, 1, 1)
        )

    def _deselect(self) -> bool:
        """
        Additional deselect logic.
        :return: True if it has done something and further actions should be suppressed.
        """
        return False

    def box_select(self, add_modifier: bool = False):
        position = self._selection_group.box_select_toggle(add_modifier)
        if position is not None:
            self.select_distance2 = int(
                numpy.linalg.norm(position - self.camera_location)
            )

    def _process_persistent_inputs(self, evt):
        """Handle actions run by keys that are being held down."""
        forward, up, right, pitch, yaw = 0, 0, 0, 0, 0
        if "up" in self._persistent_actions:
            up += 1
        if "down" in self._persistent_actions:
            up -= 1
        if "forwards" in self._persistent_actions:
            forward += 1
        if "backwards" in self._persistent_actions:
            forward -= 1
        if "left" in self._persistent_actions:
            right -= 1
        if "right" in self._persistent_actions:
            right += 1

        if self._mouse_lock:
            pitch = self._mouse_delta_y * 0.07
            yaw = self._mouse_delta_x * 0.07
            self._mouse_delta_x = 0
            self._mouse_delta_y = 0
        else:
            pitch = 0
            yaw = 0
        self.move_camera_relative(forward, up, right, pitch, yaw)
        evt.Skip()

    def move_camera_relative(self, forward, up, right, pitch, yaw):
        """Move the camera relative to its current location."""
        if not any((forward, up, right, pitch, yaw)):
            if not self._mouse_lock and self._mouse_moved:
                self._mouse_moved = False
                self._selection_moved = True
            return
        x, y, z = self.camera_location
        rx, ry = self.camera_rotation
        x += self._camera_move_speed * (cos(ry) * right + sin(ry) * forward)
        y += self._camera_move_speed * up
        z += self._camera_move_speed * (sin(ry) * right - cos(ry) * forward)

        rx += self._camera_rotate_speed * pitch
        if not -90 <= rx <= 90:
            rx = max(min(rx, 90), -90)
        ry += self._camera_rotate_speed * yaw
        self.camera_location = (x, y, z)
        self.camera_rotation = (rx, ry)

    def _capture_mouse(self):
        self.SetCursor(wx.Cursor(wx.CURSOR_BLANK))
        self._mouse_delta_x = (
            self._mouse_delta_y
        ) = self._last_mouse_x = self._last_mouse_y = 0
        self._mouse_lock = True
        self._selection_moved = True

    def _release_mouse(self):
        """Release the mouse"""
        self.SetCursor(wx.NullCursor)
        self._mouse_lock = False
        self._selection_moved = True

    def _on_mouse_motion(self, evt):
        """Event fired when the mouse is moved."""
        self.SetFocus()
        self._mouse_x, self._mouse_y = evt.GetPosition()
        if self._mouse_lock:
            if self._last_mouse_x == 0:
                self._last_mouse_x, self._last_mouse_y = (
                    int(self.GetSize()[0] / 2),
                    int(self.GetSize()[1] / 2),
                )
                self.WarpPointer(self._last_mouse_x, self._last_mouse_y)
                self._mouse_delta_x = self._mouse_delta_y = 0
            else:
                dx = self._mouse_x - self._last_mouse_x
                dy = self._mouse_y - self._last_mouse_y
                self._last_mouse_x, self._last_mouse_y = (
                    int(self.GetSize()[0] / 2),
                    int(self.GetSize()[1] / 2),
                )
                # only if location actually changed from the center, because WarpPointer may generate a mouse motion event
                # this check avoids using WarpPointer for events caused by WarpPointer
                if dx or dy:
                    self.WarpPointer(self._last_mouse_x, self._last_mouse_y)
                    self._mouse_delta_x += dx
                    self._mouse_delta_y += dy
        else:
            self._last_mouse_x, self._last_mouse_y = (
                int(self.GetSize()[0] / 2),
                int(self.GetSize()[1] / 2),
            )
            self._mouse_delta_x = self._mouse_x - self._last_mouse_x
            self._mouse_delta_y = self._mouse_y - self._last_mouse_y
            self._mouse_moved = True

    def _on_loss_focus(self, evt):
        """Event fired when the user tabs out of the window."""
        self._escape()
        evt.Skip()

    def _escape(self):
        """Release the mouse and remove all key presses to the camera doesn't fly off into the distance."""
        self._persistent_actions.clear()
        self._release_mouse()<|MERGE_RESOLUTION|>--- conflicted
+++ resolved
@@ -137,67 +137,7 @@
                     self._capture_mouse()
                     self._toggle_mouse_time = time.time()
                 elif action == "inspect block":
-<<<<<<< HEAD
-                    x, y, z = self.cursor_location
-                    try:
-                        block = self.world.get_block(x, y, z, self.dimension)
-                        chunk = self.world.get_chunk(x >> 4, z >> 4, self.dimension)
-                        block_entity = chunk.block_entities.get((x, y, z), None)
-                        platform = self.world.world_wrapper.platform
-                        version = self.world.world_wrapper.version
-                        translator = self.world.translation_manager.get_version(
-                            platform, version,
-                        )
-                        (
-                            version_block,
-                            version_block_entity,
-                            _,
-                        ) = translator.block.from_universal(
-                            block, block_entity, block_location=(x, y, z)
-                        )
-                        if isinstance(version, tuple):
-                            version_str = ".".join(str(v) for v in version[:4])
-                        else:
-                            version_str = str(version)
-                        block_data_text = f"x: {x}, y: {y}, z: {z}\n\n{platform.capitalize()} {version_str}\n{version_block}"
-                        if version_block_entity:
-                            version_block_entity_str = str(version_block_entity)
-                            if len(version_block_entity_str) > 150:
-                                version_block_entity_str = (
-                                    version_block_entity_str[:150] + "..."
-                                )
-                            block_data_text = (
-                                f"{block_data_text}\n{version_block_entity_str}"
-                            )
-
-                        block_data_text = f"{block_data_text}\n\nUniversal\n{block}"
-                        if block_entity:
-                            block_entity_str = str(block_entity)
-                            if len(block_entity_str) > 150:
-                                block_entity_str = block_entity_str[:150] + "..."
-                            block_data_text = f"{block_data_text}\n{block_entity_str}"
-
-                        if chunk.biomes.dimension == 2:
-                            biome = chunk.biomes[x % 16, z % 16]
-                            try:
-                                block_data_text = f"{block_data_text}\n\nBiome: {self.world.biome_palette[biome]}"
-                            except Exception as e:
-                                print(e)
-                        elif chunk.biomes.dimension == 3:
-                            biome = chunk.biomes[(z % 16) // 4, (x % 16) // 4, y % 4]
-                            try:
-                                block_data_text = f"{block_data_text}\n\nBiome: {self.world.biome_palette[biome]}"
-                            except Exception as e:
-                                print(e)
-                        tooltip = RichToolTip("Inspect Block", block_data_text)
-                        tooltip.ShowFor(
-                            self, wx.Rect(self._mouse_x, self._mouse_y, 1, 1)
-                        )
-                    except Exception as e:
-                        print(e)
-=======
                     self._inspect_block()
->>>>>>> 6faefa9c
 
             else:  # run once on button release
                 if action == "box click":
