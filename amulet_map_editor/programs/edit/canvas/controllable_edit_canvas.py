--- conflicted
+++ resolved
@@ -37,12 +37,6 @@
         self._box_select_time = 0
         self._toggle_mouse_time = 0
         self._previous_mouse_lock = self._mouse_lock
-<<<<<<< HEAD
-=======
-        self._previous_inspect_state: Tuple[
-            Optional[Tuple[int, int, int]], float, str
-        ] = (None, 0, "")
->>>>>>> 213ef97c
 
         # timer to deal with persistent actions
         self._input_timer = wx.Timer(self)
@@ -174,7 +168,6 @@
                 if a in self._persistent_actions:
                     self._persistent_actions.remove(a)
 
-<<<<<<< HEAD
     def _get_block_info_message(self) -> str:
         x, y, z = self.cursor_location
         try:
@@ -195,57 +188,6 @@
             )
             if isinstance(version, tuple):
                 version_str = ".".join(str(v) for v in version[:4])
-=======
-    def _inspect_block(self):
-        def get_block_info() -> str:
-            x, y, z = self.cursor_location
-            try:
-                block = self.world.get_block(x, y, z, self.dimension)
-                chunk = self.world.get_chunk(x >> 4, z >> 4, self.dimension)
-                block_entity = chunk.block_entities.get((x, y, z), None)
-                platform = self.world.world_wrapper.platform
-                version = self.world.world_wrapper.version
-                translator = self.world.translation_manager.get_version(
-                    platform, version,
-                )
-                (
-                    version_block,
-                    version_block_entity,
-                    _,
-                ) = translator.block.from_universal(
-                    block, block_entity, block_location=(x, y, z)
-                )
-                if isinstance(version, tuple):
-                    version_str = ".".join(str(v) for v in version[:4])
-                else:
-                    version_str = str(version)
-                block_data_text = f"x: {x}, y: {y}, z: {z}\n\n{platform.capitalize()} {version_str}\n{version_block}"
-                if version_block_entity:
-                    version_block_entity_str = str(version_block_entity)
-                    block_data_text = f"{block_data_text}\n{version_block_entity_str}"
-
-                block_data_text = f"{block_data_text}\n\nUniversal\n{block}"
-                if block_entity:
-                    block_entity_str = str(block_entity)
-                    block_data_text = f"{block_data_text}\n{block_entity_str}"
-
-                if chunk.biomes.dimension == 2:
-                    biome = chunk.biomes[x % 16, z % 16]
-                    try:
-                        block_data_text = f"{block_data_text}\n\nBiome: {self.world.biome_palette[biome]}"
-                    except Exception as e:
-                        log.error(e)
-                elif chunk.biomes.dimension == 3:
-                    biome = chunk.biomes[(z % 16) // 4, (x % 16) // 4, y % 4]
-                    try:
-                        block_data_text = f"{block_data_text}\n\nBiome: {self.world.biome_palette[biome]}"
-                    except Exception as e:
-                        log.error(e)
-
-            except Exception as e:
-                log.error(e)
-                return str(e)
->>>>>>> 213ef97c
             else:
                 version_str = str(version)
             block_data_text = f"x: {x}, y: {y}, z: {z}\n\n{platform.capitalize()} {version_str}\n{version_block}"
@@ -293,7 +235,6 @@
                 )
             return s
 
-<<<<<<< HEAD
         if not self._mouse_moved:
             full_msg = self._get_block_info_message()
             msg = truncate(full_msg, 150)
@@ -302,20 +243,6 @@
                 self, wx.Rect(self._mouse_x, self._mouse_y, 1, 1)
             )
 
-=======
-        if (
-            self.cursor_location != self._previous_inspect_state[0]
-            or self._previous_inspect_state[1] < time.time() - 5
-        ):
-            # if the cursor is in a different position or the cache is greater than 5 seconds old recreate the text
-            full_msg = get_block_info()
-            self._previous_inspect_state = (self.cursor_location, time.time(), full_msg)
-
-        msg = truncate(self._previous_inspect_state[2], 150)
-        tooltip = RichToolTip("Inspect Block", msg)
-        tooltip.ShowFor(self, wx.Rect(self._mouse_x, self._mouse_y, 1, 1))
-
->>>>>>> 213ef97c
     def _deselect(self) -> bool:
         """
         Additional deselect logic.
