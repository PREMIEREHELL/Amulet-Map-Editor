import wx
from OpenGL.GL import *
import os
from typing import TYPE_CHECKING, Optional, Any, Dict, Tuple, List, Generator, Set
import numpy
import weakref

import minecraft_model_reader
from minecraft_model_reader.java.download_resources import (
    get_java_vanilla_latest_iter,
    get_java_vanilla_fix,
)
from amulet.api.chunk import Chunk
from amulet.api.errors import ChunkLoadError
from amulet.api.data_types import (
    PointCoordinatesNDArray,
    Dimension,
    BlockCoordinates,
    OperationYieldType,
)
from amulet.api.selection import SelectionGroup

from amulet_map_editor.opengl.data_types import CameraLocationType, CameraRotationType
from amulet_map_editor.opengl.mesh.world_renderer.world import (
    RenderWorld,
    cos,
    tan,
    atan,
)
from amulet_map_editor.opengl.mesh.structure import StructureGroup
from amulet_map_editor.opengl import textureatlas
from amulet_map_editor.opengl.canvas.base import BaseCanvas
from amulet_map_editor import log
from .render_selection import EditProgramRenderSelectionGroup
from amulet_map_editor.programs.edit.canvas.events import (
    CameraMoveEvent,
    CameraRotateEvent,
    DimensionChangeEvent,
    SelectionPointChangeEvent,
)

if TYPE_CHECKING:
    from amulet.api.world import World


class BaseEditCanvas(BaseCanvas):
    """Adds base logic for drawing everything related to the edit program to the BaseCanvas.
    All the user interaction code is implemented in ControllableEditCanvas to make them easier to read."""

    background_colour = (0.5, 0.66, 1.0)

    def __init__(self, parent: wx.Window, world: "World", auto_setup=True):
        super().__init__(parent)
        glClearColor(*self.background_colour, 1.0)
        self.Hide()

        self._bound_events: List[Tuple[wx.PyEventBinder, Any, Any]] = []

        self._world = weakref.ref(world)
        self._mouse_delta_x = 0
        self._mouse_delta_y = 0
        self._mouse_lock = False

        # load the resource packs
        os.makedirs("resource_packs", exist_ok=True)
        if not os.path.isfile("resource_packs/readme.txt"):
            with open("resource_packs/readme.txt", "w") as f:
                f.write("Put the Java resource pack you want loaded in here.")

        self._texture_bounds: Optional[
            Dict[Any, Tuple[float, float, float, float]]
        ] = None
        self._resource_pack: Optional[minecraft_model_reader.JavaRPHandler] = None

        self._resource_pack_translator = None

        self._render_world = None

        self._camera_location: CameraLocationType = (0.0, 100.0, 0.0)
        self._camera_rotation: CameraRotationType = (45.0, 45.0)
        self._camera_move_speed = 2.0
        self._camera_rotate_speed = 2.0
        self._selection_location: BlockCoordinates = (0, 0, 0)
        self._select_distance = 10
        self._select_distance2 = 10

        # has the selection point moved and does the box need rebuilding
        self._selection_moved = True

        self._draw_selection = True
        self._selection_group: Optional[EditProgramRenderSelectionGroup] = None

        self._draw_structure = False
        self._structure: Optional[StructureGroup] = None

        self._draw_timer = wx.Timer(self)
        self._gc_timer = wx.Timer(self)
        self._rebuild_timer = wx.Timer(self)

        if auto_setup:
            for _ in self.setup():
                pass

    def setup(self) -> Generator[OperationYieldType, None, None]:
        """Set up objects that take a while to set up."""
        yield 0.1, "Downloading vanilla resource pack"
        gen = get_java_vanilla_latest_iter()
        try:
            while True:
                yield next(gen) * 0.4 + 0.1
        except StopIteration as e:
            latest_pack = e.value
        yield 0.5, "Loading resource packs"
        fix_pack = get_java_vanilla_fix()
        amulet_pack = minecraft_model_reader.JavaRP(
            os.path.join(os.path.dirname(__file__), "..", "amulet_resource_pack")
        )
        user_packs = [
            minecraft_model_reader.JavaRP(rp)
            for rp in os.listdir("resource_packs")
            if os.path.isdir(rp)
        ]

<<<<<<< HEAD
        self._resource_pack = minecraft_model_reader.JavaRPHandler(
            (amulet_pack, latest_pack, *user_packs, fix_pack)
        )
=======
        self._resource_pack = minecraft_model_reader.JavaRPHandler((
                amulet_pack,
                latest_pack,
                *user_packs,
                fix_pack
            ),
            load=False
        )
        for i in self._resource_pack.reload():
            yield i / 4 + 0.5
>>>>>>> 4d97f36b

        yield 0.75, "Creating texture atlas"
        for i in self._create_atlas():
            yield i / 4 + 0.75

        yield 1.0, "Setting up renderer"

        self._resource_pack_translator = self.world.translation_manager.get_version(
            "java", (999, 0, 0)
        )

        self._render_world = RenderWorld(
            self.context_identifier,
            self.world,
            self._resource_pack,
            self._gl_texture_atlas,
            self._texture_bounds,
            self._resource_pack_translator,
        )

        self._selection_group = EditProgramRenderSelectionGroup(
            self, self.context_identifier, self._texture_bounds, self._gl_texture_atlas
        )

        self._structure: StructureGroup = StructureGroup(
            self.context_identifier,
            self.world.palette,
            self._resource_pack,
            self._gl_texture_atlas,
            self._texture_bounds,
            self._resource_pack_translator,
        )

        self._bind_base_events()

    def reset_bound_events(self):
        """Unbind all events and re-bind the default events.
        We are allowing users to bind custom events so we should have a way to reset what is bound."""
        for event, handler, source in self._bound_events:
            if not self.Unbind(event, source, handler=handler):
                log.error(f"Failed to unbind {event}, {handler}")
        self._bind_base_events()

    def _bind_base_events(self):
        self.Bind(wx.EVT_TIMER, self._on_draw, self._draw_timer)
        self.Bind(wx.EVT_TIMER, self._gc, self._gc_timer)
        self.Bind(wx.EVT_TIMER, self._rebuild, self._rebuild_timer)

    def Bind(self, event, handler, source=None, id=wx.ID_ANY, id2=wx.ID_ANY):
        """Bind an event to the canvas."""
        self._bound_events.append((event, handler, source))
        super().Bind(event, handler, source, id, id2)

    def Unbind(self, event, source=None, id=wx.ID_ANY, id2=wx.ID_ANY, handler=None) -> bool:
        """Unbind an event from the canvas."""
        key = (event, handler, source)
        if key in self._bound_events:
            self._bound_events.remove(key)
        return super().Unbind(event, source=source, id=id, id2=id2, handler=handler)

    @property
    def world(self) -> "World":
        return self._world()

    @property
    def render_distance(self) -> int:
        return self._render_world.render_distance

    @render_distance.setter
    def render_distance(self, render_distance: int):
        self._render_world.render_distance = render_distance

    @property
    def selection_location(self) -> BlockCoordinates:
        return self._selection_location

    @property
    def selection_group(self) -> SelectionGroup:
        """Create a SelectionGroup class from the selected boxes."""
        return self._selection_group.create_selection_group()

    @property
    def active_selection_corners(self) -> Tuple[BlockCoordinates, BlockCoordinates]:
        """Get the bounds of the selection box that is currently active.
        Will be all 0 if no selection box exists.
        The second value will be one less than the actual top edge.
        This is the same as box selection in game works and solves some other issues."""
        return self._selection_group.active_selection_corners

    @active_selection_corners.setter
    def active_selection_corners(
        self, box_corners: Tuple[BlockCoordinates, BlockCoordinates]
    ):
        self._selection_group.active_selection_corners = box_corners

    def enable(self):
        """Enable the canvas and start it working."""
        self.SetCurrent(self._context)
        self._render_world.enable()
        self._draw_timer.Start(33)
        self._gc_timer.Start(10000)
        self._rebuild_timer.Start(1000)

    def disable(self):
        """Disable the canvas and unload all geometry."""
        self._draw_timer.Stop()
        self._gc_timer.Stop()
        self._rebuild_timer.Stop()
        self._render_world.disable()

    def _disable_threads(self):
        """Stop the generation of new chunk geometry.
        Makes it safe to modify the world data."""
        self._render_world.chunk_generator.stop()

    def _enable_threads(self):
        """Start the generation of new chunk geometry."""
        self._render_world.chunk_generator.start()

    def close(self):
        """Close and destroy the canvas and all contained data."""
        self._render_world.close()
        super()._close()

    def is_closeable(self):
        """Check that the canvas and contained data is safe to be closed."""
        return self._render_world.is_closeable()

    def _load_resource_pack(self, *resource_packs: minecraft_model_reader.JavaRP):
        self._resource_pack = minecraft_model_reader.JavaRPHandler(resource_packs)
        for _ in self._create_atlas():
            pass

    def _create_atlas(self) -> Generator[float, None, None]:
        """Create and bind the atlas texture."""
        atlas_iter = textureatlas.create_atlas(
            self._resource_pack.textures
        )
        try:
            while True:
                yield next(atlas_iter)
        except StopIteration as e:
            texture_atlas, self._texture_bounds, width, height = e.value
        glBindTexture(GL_TEXTURE_2D, self._gl_texture_atlas)
        glTexImage2D(
            GL_TEXTURE_2D,
            0,
            GL_RGBA,
            width,
            height,
            0,
            GL_RGBA,
            GL_UNSIGNED_BYTE,
            texture_atlas,
        )
        glBindTexture(GL_TEXTURE_2D, 0)
        log.info("Finished setting up texture atlas in OpenGL")

    @property
    def structure(self) -> StructureGroup:
        return self._structure

    @property
    def draw_structure(self) -> bool:
        """Should the moveable structure be drawn"""
        return self._draw_structure

    @draw_structure.setter
    def draw_structure(self, draw_structure: bool):
        self._draw_structure = bool(draw_structure)

    @property
    def draw_selection(self) -> bool:
        """Should the selection box(es) be drawn"""
        return self._draw_selection

    @draw_selection.setter
    def draw_selection(self, draw_selection: bool):
        self._draw_selection = bool(draw_selection)

    @property
    def selection_editable(self) -> bool:
        """Should the selection box(es) be editable"""
        return self._selection_group.editable

    @selection_editable.setter
    def selection_editable(self, selection_editable: bool):
        self._selection_group.editable = bool(selection_editable)

    @property
    def select_distance(self) -> int:
        return self._select_distance

    @select_distance.setter
    def select_distance(self, distance: int):
        self._select_distance = distance
        self._selection_moved = True

    @property
    def select_distance2(self) -> int:
        return self._select_distance2

    @select_distance2.setter
    def select_distance2(self, distance: int):
        self._select_distance2 = distance
        self._selection_moved = True

    @property
    def dimension(self) -> Dimension:
        return self._render_world.dimension

    @dimension.setter
    def dimension(self, dimension: Dimension):
        self._render_world.dimension = dimension
        wx.PostEvent(self, DimensionChangeEvent(dimension=dimension))

    @property
    def camera_location(self) -> CameraLocationType:
        return self._camera_location

    @camera_location.setter
    def camera_location(self, location: CameraLocationType):
        assert len(location) == 3 and all(
            isinstance(v, (int, float)) for v in location
        ), "format for camera_location is invalid"
        self._camera_location = self._render_world.camera_location = location
        self._transformation_matrix = None
        self._selection_moved = True
        wx.PostEvent(self, CameraMoveEvent(location=self.camera_location))

    @property
    def camera_rotation(self) -> CameraRotationType:
        return self._camera_rotation

    @camera_rotation.setter
    def camera_rotation(self, rotation: CameraRotationType):
        assert len(rotation) == 2 and all(
            isinstance(v, (int, float)) for v in rotation
        ), "format for camera_rotation is invalid"
        self._camera_rotation = self._render_world.camera_rotation = rotation
        self._transformation_matrix = None
        self._selection_moved = True
        wx.PostEvent(self, CameraRotateEvent(rotation=self.camera_rotation))

    @property
    def camera_move_speed(self) -> float:
        """The speed that the camera moves at"""
        return self._camera_move_speed

    @camera_move_speed.setter
    def camera_move_speed(self, val: float):
        self._camera_move_speed = val

    @property
    def camera_rotate_speed(self) -> float:
        """The speed that the camera rotates at"""
        return self._camera_rotate_speed

    @camera_rotate_speed.setter
    def camera_rotate_speed(self, val: float):
        self._camera_rotate_speed = val

    @property
    def cursor_location(self) -> BlockCoordinates:
        """The location of the cursor box in the world."""
        return self._selection_group.cursor_position

    def _change_box_location(self):
        if self._selection_group.reediting:
            position, box_index = self._box_location_distance(self.select_distance2)
        elif self._mouse_lock:
            position, box_index = self._box_location_distance(self.select_distance)
        else:
            position, box_index = self._box_location_closest()
        self._selection_location = position.tolist()
        wx.PostEvent(self, SelectionPointChangeEvent(location=position.tolist()))
        self._selection_group.update_cursor_position(position, box_index)

    def ray_collision(self):
        vector_start = self.camera_location
        direction_vector = self._look_vector()
        min_point, max_point = numpy.sort(self.active_selection_corners, 0)
        max_point += 1

        point_array = max_point.copy()
        numpy.putmask(point_array, direction_vector > 0, min_point)

        t = (point_array - vector_start) / direction_vector

        t_max = numpy.where(t == t.max())[0][0]
        return t_max

    def _box_location_closest(self) -> Tuple[PointCoordinatesNDArray, Optional[int]]:
        """Find the location of the closests non-air block or selection box"""
        cx: Optional[int] = None
        cz: Optional[int] = None
        chunk: Optional[Chunk] = None
        in_air = False

        box_index, nearest_selection_box = self._selection_group.closest_intersection(
            self.camera_location, self._look_vector()
        )

        location = numpy.array([0, 0, 0], dtype=numpy.int32)
        for location in self._collision_locations():
            if nearest_selection_box and nearest_selection_box.in_boundary(location):
                return location, box_index

            x, y, z = location
            cx_ = x >> 4
            cz_ = z >> 4
            if cx is None or cx != cx_ or cz != cz_:
                cx = cx_
                cz = cz_
                try:
                    chunk = self._render_world.world.get_chunk(cx, cz, self.dimension)
                except ChunkLoadError:
                    chunk = None

            if (
                chunk is not None
                and self._render_world.world.palette[
                    chunk.blocks[x % 16, y, z % 16]
                ].namespaced_name
                != "universal_minecraft:air"
            ):
                # the block is not air
                if in_air:  # if we have previously found an air block
                    return location, None
            elif not in_air:
                in_air = True
        return location, None

    def _box_location_distance(
        self, distance: int
    ) -> Tuple[PointCoordinatesNDArray, Optional[int]]:
        """
        The first block location along the camera's look vector that is further away than `distance`.
        :param distance: The distance between the block and the camera.
        :return: (x, y, z) numpy array, selection box index
        """
        look_vector = self._look_vector()
        position = numpy.array(self.camera_location, dtype=numpy.int) + numpy.floor(
            look_vector * distance
        ).astype(numpy.int)
        box = next(
            (
                index
                for index, box in enumerate(self._selection_group)
                if box.in_boundary(position)
            ),
            None,
        )
        return position, box

    def _look_vector(self) -> numpy.ndarray:
        """
        The x,y,z vector for the direction the camera is facing
        :return: (x, y, z) numpy float array ranging from -1 to 1
        """
        look_vector = numpy.array([0, 0, -1, 0])
        if not self._mouse_lock:
            screen_x, screen_y = numpy.array(self.GetSize(), numpy.int) / 2
            screen_dx = atan(
                self.aspect_ratio * tan(self.fov / 2) * self._mouse_delta_x / screen_x
            )
            screen_dy = atan(
                cos(screen_dx) * tan(self.fov / 2) * self._mouse_delta_y / screen_y
            )
            look_vector = numpy.matmul(
                self.rotation_matrix(screen_dy, screen_dx), look_vector
            )
        look_vector = numpy.matmul(
            self.rotation_matrix(*self.camera_rotation), look_vector
        )[:3]
        look_vector[abs(look_vector) < 0.000001] = 0.000001
        return look_vector

    def _collision_locations(
        self, max_distance=100
    ) -> Generator[numpy.ndarray, None, None]:
        """
        The block locations that the camera's look vector passes through.
        :param max_distance: The maximum distance along the look vector to traverse.
        :return: A generator of (x, y, z) numpy arrays
        """
        # TODO: optimise this

        look_vector = self._look_vector()
        dx, dy, dz = look_vector

        vectors = numpy.array(
            [look_vector / abs(dx), look_vector / abs(dy), look_vector / abs(dz)]
        )
        offsets = -numpy.eye(3)

        locations = set()
        start: numpy.ndarray = numpy.array(self.camera_location, numpy.float32) % 1

        for axis in range(3):
            location: numpy.ndarray = start.copy()
            vector = vectors[axis]
            offset = offsets[axis]
            if vector[axis] > 0:
                location = location + vector * (1 - location[axis])
            else:
                location = location + vector * location[axis]
            while numpy.all(abs(location) < max_distance):
                locations.add(tuple(numpy.floor(location).astype(numpy.int)))
                locations.add(tuple(numpy.floor(location + offset).astype(numpy.int)))
                location += vector
        if locations:
            collision_locations = numpy.array(
                sorted(list(locations), key=lambda loc: sum(abs(loc_) for loc_ in loc))
            ) + numpy.floor(self.camera_location).astype(numpy.int)
        else:
            collision_locations = start.astype(numpy.int)

        for location in collision_locations:
            yield location

    def set_size(self, width, height):
        glViewport(0, 0, width, height)
        if height > 0:
            self.aspect_ratio = width / height
        else:
            self.aspect_ratio = 1
        self.DoSetSize(
            0, 0, width, height, 0
        )  # I don't know if this is how you are supposed to do this

    def _on_draw(self, event):
        self.draw()
        event.Skip()

    def draw(self):
        glClear(GL_COLOR_BUFFER_BIT | GL_DEPTH_BUFFER_BIT)
        self._render_world.draw(self.transformation_matrix)
        if self._draw_structure:
            self._structure.draw(self.transformation_matrix)
        if self._selection_moved:
            self._selection_moved = False
            self._change_box_location()
        self._selection_group.draw(
            self.transformation_matrix, tuple(self.camera_location), self.draw_selection
        )
        self.SwapBuffers()

    def _gc(self, event):
        self._render_world.run_garbage_collector()
        event.Skip()

    def _rebuild(self, evt):
        self._render_world.chunk_manager.rebuild()
        evt.Skip()<|MERGE_RESOLUTION|>--- conflicted
+++ resolved
@@ -121,11 +121,6 @@
             if os.path.isdir(rp)
         ]
 
-<<<<<<< HEAD
-        self._resource_pack = minecraft_model_reader.JavaRPHandler(
-            (amulet_pack, latest_pack, *user_packs, fix_pack)
-        )
-=======
         self._resource_pack = minecraft_model_reader.JavaRPHandler((
                 amulet_pack,
                 latest_pack,
@@ -136,7 +131,6 @@
         )
         for i in self._resource_pack.reload():
             yield i / 4 + 0.5
->>>>>>> 4d97f36b
 
         yield 0.75, "Creating texture atlas"
         for i in self._create_atlas():
