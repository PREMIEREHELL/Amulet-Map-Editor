--- conflicted
+++ resolved
@@ -250,16 +250,12 @@
     def _get_box(self) -> Optional[SelectionGroup]:
         box = self._canvas.selection_box
         if box.select_state == 2:
-<<<<<<< HEAD
             return SelectionGroup(
                 (SelectionBox(
                     box.min,
                     box.max
                 ),)
             )
-=======
-            return Selection((SubSelectionBox(box.min, box.max),))
->>>>>>> 57d74554
         else:
             wx.MessageBox(
                 "You must select an area of the world before running this operation"
