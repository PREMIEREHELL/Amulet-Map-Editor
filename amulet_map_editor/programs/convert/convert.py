import wx
from concurrent.futures import ThreadPoolExecutor
import webbrowser
from typing import TYPE_CHECKING, Callable

from amulet import load_format
from amulet.api.level import BaseLevel

from amulet_map_editor import lang, log
from amulet_map_editor.api.wx.ui.simple import SimplePanel
from amulet_map_editor.api.wx.ui.select_world import WorldSelectDialog, WorldUI
from amulet_map_editor.api.datatypes import MenuData
from amulet_map_editor.api.framework.programs import BaseProgram

if TYPE_CHECKING:
    from amulet.api.wrapper import WorldFormatWrapper

thread_pool_executor = ThreadPoolExecutor(max_workers=1)
work_count = 0


class ConvertExtension(SimplePanel, BaseProgram):
    def __init__(
        self, container, world: BaseLevel, close_self_callback: Callable[[], None]
    ):
        SimplePanel.__init__(self, container)
        self.world = world
        self._close_self_callback = close_self_callback

        self._close_world_button = wx.Button(self, wx.ID_ANY, label=lang.get("world.close_world"))
        self._close_world_button.Bind(wx.EVT_BUTTON, self._close_world)
        self.add_object(self._close_world_button, 0, wx.ALL | wx.CENTER)

        self._input = SimplePanel(self, wx.HORIZONTAL)
        self.add_object(self._input, 0, wx.ALL | wx.CENTER)
        self._input.add_object(
            wx.StaticText(
                self._input,
                wx.ID_ANY,
                "{}: ".format(lang.get("program_convert.input_world")),
                wx.DefaultPosition,
                wx.DefaultSize,
                0,
            ),
            0,
            wx.ALL | wx.CENTER,
        )
        self._input.add_object(
            WorldUI(self._input, self.world.level_wrapper), 0, wx.ALL | wx.CENTER
        )

        self._output = SimplePanel(self, wx.HORIZONTAL)
        self.add_object(self._output, 0, wx.ALL | wx.CENTER)
        self._output.add_object(
            wx.StaticText(
                self._output,
                wx.ID_ANY,
                "{}: ".format(lang.get("program_convert.output_world")),
                wx.DefaultPosition,
                wx.DefaultSize,
                0,
            ),
            0,
            wx.ALL | wx.CENTER,
        )

        self._select_output_button = wx.Button(
            self, wx.ID_ANY, label=lang.get("program_convert.select_output_world")
        )
        self._select_output_button.Bind(wx.EVT_BUTTON, self._show_world_select)
        self.add_object(self._select_output_button, 0, wx.ALL | wx.CENTER)

        self._convert_bar = SimplePanel(self, wx.HORIZONTAL)
        self.add_object(self._convert_bar, 0, wx.ALL | wx.CENTER)

        self.loading_bar = wx.Gauge(
            self._convert_bar,
            wx.ID_ANY,
            100,
            wx.DefaultPosition,
            wx.DefaultSize,
            wx.GA_HORIZONTAL,
        )
        self._convert_bar.add_object(self.loading_bar, options=wx.ALL | wx.EXPAND)
        self.loading_bar.SetValue(0)

        self.convert_button = wx.Button(
            self._convert_bar,
            wx.ID_ANY,
            label=lang.get("program_convert.convert_button"),
        )
        self._convert_bar.add_object(self.convert_button)
        self.convert_button.Bind(wx.EVT_BUTTON, self._convert_event)

        self.out_world_path = None

    def menu(self, menu: MenuData) -> MenuData:
        menu.setdefault("&Help", {}).setdefault("control", {}).setdefault(
            "Controls", lambda evt: self._help_controls()
        )
        return menu

    def _help_controls(self):
        webbrowser.open(
            "https://github.com/Amulet-Team/Amulet-Map-Editor/blob/master/amulet_map_editor/programs/convert/readme.md"
        )

    def _show_world_select(self, evt):
        select_world = WorldSelectDialog(self, self._output_world_callback)
        select_world.ShowModal()
        select_world.Destroy()

    def _output_world_callback(self, path):
<<<<<<< HEAD
        if path == self.world.world_path:
            wx.MessageBox(lang.get("program_convert.input_output_must_different"))
=======
        if path == self.world.level_path:
            wx.MessageBox("The input and output worlds must be different")
>>>>>>> 7b991afb
            return
        try:
            out_world_format = load_format(path)
            self.out_world_path = path

        except Exception:
            return

        for child in list(self._output.GetChildren())[1:]:
            child.Destroy()
        self._output.add_object(WorldUI(self._output, out_world_format), 0)
        self._output.Layout()
        self._output.Fit()
        self.Layout()
        # self.Fit()

    def _update_loading_bar(self, chunk_index, chunk_total):
        wx.CallAfter(self.loading_bar.SetValue, int(100 * chunk_index / chunk_total))

    def _convert_event(self, evt):
        if self.out_world_path is None:
            wx.MessageBox(lang.get("program_convert.select_before_converting"))
            return
        self.convert_button.Disable()
        global work_count
        work_count += 1
        thread_pool_executor.submit(self._convert_method)
        # self.world.save(self.out_world, self._update_loading_bar)

    def _convert_method(self):
        global work_count
        try:
            out_world = load_format(self.out_world_path)
            log.info(f"Converting world {self.world.level_path} to {out_world.path}")
            out_world: WorldFormatWrapper
            out_world.open()
            self.world.save(out_world, self._update_loading_bar)
            out_world.close()
            message = lang.get("program_convert.conversion_completed")
            log.info(
                f"Finished converting world {self.world.level_path} to {out_world.path}"
            )
        except Exception as e:
            message = f"Error during conversion\n{e}"
            log.error(message, exc_info=True)
        self._update_loading_bar(0, 100)
        self.convert_button.Enable()
        wx.MessageBox(message)
        work_count -= 1

    def is_closeable(self):
        if work_count:
            log.info(
                f"World {self.world.level_path} is still being converted. Please let it finish before closing"
            )
        return work_count == 0

    def _close_world(self, evt):
        self._close_self_callback()<|MERGE_RESOLUTION|>--- conflicted
+++ resolved
@@ -111,13 +111,8 @@
         select_world.Destroy()
 
     def _output_world_callback(self, path):
-<<<<<<< HEAD
         if path == self.world.world_path:
             wx.MessageBox(lang.get("program_convert.input_output_must_different"))
-=======
-        if path == self.world.level_path:
-            wx.MessageBox("The input and output worlds must be different")
->>>>>>> 7b991afb
             return
         try:
             out_world_format = load_format(path)
